//
//  TinyNetworking+Promise.swift
//  PromissumExtensions
//
//  Created by Tom Lokhorst on 2015-01-08.
//  Copyright (c) 2015 Tom Lokhorst. All rights reserved.
//

import Foundation
import Promissum

public typealias TinyNetworkingError = (reason: Reason, data: NSData?)

public func apiRequestPromise<A>(modifyRequest: NSMutableURLRequest -> (), baseURL: NSURL, resource: Resource<A>) -> Promise<A, TinyNetworkingError> {
  let source = PromiseSource<A, TinyNetworkingError>()

<<<<<<< HEAD
  apiRequest(modifyRequest, baseURL, resource, source.reject, source.resolve)
=======
public class Box<T> {
  public let unbox: T
  public init(_ value: T) { self.unbox = value }
}

public func apiRequestPromise<A>(modifyRequest: NSMutableURLRequest -> (), baseURL: NSURL, resource: Resource<A>) -> Promise<A> {
  let source = PromiseSource<A>()

  func onFailure(reason: Reason, data: NSData?) {
    var userInfo: [NSObject: AnyObject] = [
      TinyNetworkingPromiseReasonKey: Box(reason),
    ]
    if let data = data {
      userInfo[TinyNetworkingPromiseDataKey] = data
    }

    source.reject(NSError(domain: TinyNetworkingPromiseErrorDomain, code: -1, userInfo: userInfo))
  }

  apiRequest(modifyRequest, baseURL: baseURL, resource: resource, failure: onFailure, completion: source.resolve)
>>>>>>> ef2e2de6

  return source.promise
}

extension Reason: CustomStringConvertible {
  public var description: String {
    switch self {
    case .CouldNotParseJSON:
      return "CouldNotParseJSON"
    case .NoData:
      return "NoData"
    case .NoSuccessStatusCode(let statusCode):
      return "NoSuccessStatusCode(\(statusCode))"
    case .Other(let error):
      return "Other(\(error))"
    }
  }
}<|MERGE_RESOLUTION|>--- conflicted
+++ resolved
@@ -14,30 +14,7 @@
 public func apiRequestPromise<A>(modifyRequest: NSMutableURLRequest -> (), baseURL: NSURL, resource: Resource<A>) -> Promise<A, TinyNetworkingError> {
   let source = PromiseSource<A, TinyNetworkingError>()
 
-<<<<<<< HEAD
-  apiRequest(modifyRequest, baseURL, resource, source.reject, source.resolve)
-=======
-public class Box<T> {
-  public let unbox: T
-  public init(_ value: T) { self.unbox = value }
-}
-
-public func apiRequestPromise<A>(modifyRequest: NSMutableURLRequest -> (), baseURL: NSURL, resource: Resource<A>) -> Promise<A> {
-  let source = PromiseSource<A>()
-
-  func onFailure(reason: Reason, data: NSData?) {
-    var userInfo: [NSObject: AnyObject] = [
-      TinyNetworkingPromiseReasonKey: Box(reason),
-    ]
-    if let data = data {
-      userInfo[TinyNetworkingPromiseDataKey] = data
-    }
-
-    source.reject(NSError(domain: TinyNetworkingPromiseErrorDomain, code: -1, userInfo: userInfo))
-  }
-
-  apiRequest(modifyRequest, baseURL: baseURL, resource: resource, failure: onFailure, completion: source.resolve)
->>>>>>> ef2e2de6
+  apiRequest(modifyRequest, baseURL: baseURL, resource: resource, failure: source.reject, completion: source.resolve)
 
   return source.promise
 }
