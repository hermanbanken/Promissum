//
//  Alamofire+Promise.swift
//  PromissumExtensions
//
//  Created by Tom Lokhorst on 2014-10-12.
//  Copyright (c) 2014 Tom Lokhorst. All rights reserved.
//

import Foundation
import Alamofire


public enum AlamofirePromiseError {
  case JsonDecodeError
  case HttpNotFound(result: Alamofire.Result<AnyObject>)
  case HttpError(status: Int, result: Alamofire.Result<AnyObject>?)
  case UnknownError(error: NSError, data: NSData?)
}

extension Request {

  public func responseDecodePromise<T>(decoder: AnyObject -> T?) -> Promise<T, AlamofirePromiseError> {

    return self.responseJSONPromise()
      .flatMap { json in
        if let value = decoder(json) {
          return Promise(value: value)
        }
        else {
          return Promise(error: AlamofirePromiseError.JsonDecodeError)
        }
      }
  }

  public func responseJSONPromise() -> Promise<AnyObject, AlamofirePromiseError> {
    let source = PromiseSource<AnyObject, AlamofirePromiseError>()

    self.responseJSON { (request, response, result) -> Void in
      if let resp = response {
        if resp.statusCode == 404 {
          source.reject(AlamofirePromiseError.HttpNotFound(result: result))
          return
        }

        if resp.statusCode < 200 || resp.statusCode > 299 {
          source.reject(AlamofirePromiseError.HttpError(status: resp.statusCode, result: result))
          return
        }
      }

      switch result {
      case let .Success(value):
        source.resolve(value)

<<<<<<< HEAD
      case let .Failure(data, error):
        source.reject(AlamofirePromiseError.UnknownError(error: error, data: data))
=======
      case let .Failure(_, error):
        source.reject(error as NSError)
>>>>>>> 66825201
      }
    }

    return source.promise
  }
<<<<<<< HEAD
=======

  private func makeError(code: AlamofirePromiseErrorCode, description: String, request: NSURLRequest?, response: NSHTTPURLResponse?, result: Alamofire.Result<AnyObject>) -> NSError {

    var userInfo: [NSObject: AnyObject] = [
      NSLocalizedDescriptionKey: description
    ]

    if let request = request {
      userInfo[AlamofirePromiseRequestKey] = request
    }

    if let response = response {
      userInfo[AlamofirePromiseResponseKey] = response
    }

    switch result {
    case let .Success(value):
      userInfo[AlamofirePromiseValueKey] = value

    case let .Failure(data, error):
      userInfo[AlamofirePromiseErrorKey] = error as NSError

      if let data = data {
        userInfo[AlamofirePromiseDataKey] = data
      }
    }

    return NSError(domain: AlamofirePromiseErrorDomain, code: code.rawValue, userInfo: userInfo)
  }
>>>>>>> 66825201
}<|MERGE_RESOLUTION|>--- conflicted
+++ resolved
@@ -14,7 +14,7 @@
   case JsonDecodeError
   case HttpNotFound(result: Alamofire.Result<AnyObject>)
   case HttpError(status: Int, result: Alamofire.Result<AnyObject>?)
-  case UnknownError(error: NSError, data: NSData?)
+  case UnknownError(error: ErrorType, data: NSData?)
 }
 
 extension Request {
@@ -52,48 +52,11 @@
       case let .Success(value):
         source.resolve(value)
 
-<<<<<<< HEAD
       case let .Failure(data, error):
         source.reject(AlamofirePromiseError.UnknownError(error: error, data: data))
-=======
-      case let .Failure(_, error):
-        source.reject(error as NSError)
->>>>>>> 66825201
       }
     }
 
     return source.promise
   }
-<<<<<<< HEAD
-=======
-
-  private func makeError(code: AlamofirePromiseErrorCode, description: String, request: NSURLRequest?, response: NSHTTPURLResponse?, result: Alamofire.Result<AnyObject>) -> NSError {
-
-    var userInfo: [NSObject: AnyObject] = [
-      NSLocalizedDescriptionKey: description
-    ]
-
-    if let request = request {
-      userInfo[AlamofirePromiseRequestKey] = request
-    }
-
-    if let response = response {
-      userInfo[AlamofirePromiseResponseKey] = response
-    }
-
-    switch result {
-    case let .Success(value):
-      userInfo[AlamofirePromiseValueKey] = value
-
-    case let .Failure(data, error):
-      userInfo[AlamofirePromiseErrorKey] = error as NSError
-
-      if let data = data {
-        userInfo[AlamofirePromiseDataKey] = data
-      }
-    }
-
-    return NSError(domain: AlamofirePromiseErrorDomain, code: code.rawValue, userInfo: userInfo)
-  }
->>>>>>> 66825201
 }