//
//  Alamofire+Promise.swift
//  PromissumExtensions
//
//  Created by Tom Lokhorst on 2014-10-12.
//  Copyright (c) 2014 Tom Lokhorst. All rights reserved.
//

import Foundation
import Alamofire
import Promissum


<<<<<<< HEAD
public enum AlamofirePromiseError {
=======
public let AlamofirePromiseRequestKey = "request"
public let AlamofirePromiseResponseKey = "response"
public let AlamofirePromiseValueKey = "value"
public let AlamofirePromiseDataKey = "data"
public let AlamofirePromiseErrorKey = "error"

public enum AlamofirePromiseErrorCode : Int {
  case UnknownError = 1
  case HttpNotFound
  case HttpError
  case JsonDecodeError
>>>>>>> ef2e2de6
  case NoResponseAvailable
  case NoDataAvailable
  case JsonDecodeError
  case HttpNotFound(data: AnyObject?)
  case HttpError(status: Int, data: AnyObject?)
  case UnknownError(error: NSError)
}

extension Request {

  public func responseDecodePromise<T>(decoder: AnyObject -> T?) -> Promise<T, AlamofirePromiseError> {

    return self.responseJSONPromise()
      .flatMap { json in
        if let value = decoder(json) {
          return Promise(value: value)
        }
        else {
          return Promise(error: AlamofirePromiseError.JsonDecodeError)
        }
      }
  }

  public func responseJSONPromise() -> Promise<AnyObject, AlamofirePromiseError> {
    let source = PromiseSource<AnyObject, AlamofirePromiseError>()

    self.responseJSON { (request, response, result) -> Void in
      if let resp = response {
        if resp.statusCode == 404 {
<<<<<<< HEAD
          source.reject(AlamofirePromiseError.HttpNotFound(data: data))
          return
        }

        if resp.statusCode < 200 || resp.statusCode > 299 {
          source.reject(AlamofirePromiseError.HttpError(status: resp.statusCode, data: data))
=======
          source.reject(self.makeError(.HttpNotFound, description: "HTTP 404 Not Found", request: request, response: response, result: result))
          return
        }

        if resp.statusCode != 200 {
          source.reject(self.makeError(.HttpError, description: "HTTP statusCode: \(resp.statusCode)", request: request, response: response, result: result))
>>>>>>> ef2e2de6
          return
        }
      }

<<<<<<< HEAD
      if let err = error {
        source.reject(AlamofirePromiseError.UnknownError(error: err))
        return
      }

      if response == nil {
        source.reject(AlamofirePromiseError.NoResponseAvailable)
        return
      }

      if let json : AnyObject = data {
        source.resolve(json)
        return
      }

      source.reject(AlamofirePromiseError.NoDataAvailable)
=======
      switch result {
      case let .Success(value):
        source.resolve(value)

      case let .Failure(_, error):
        source.reject(error)
      }
>>>>>>> ef2e2de6
    }

    return source.promise
  }
<<<<<<< HEAD
=======

  private func makeError(code: AlamofirePromiseErrorCode, description: String, request: NSURLRequest?, response: NSHTTPURLResponse?, result: Alamofire.Result<AnyObject>) -> NSError {

    var userInfo: [NSObject: AnyObject] = [
      NSLocalizedDescriptionKey: description
    ]

    if let request = request {
      userInfo[AlamofirePromiseRequestKey] = request
    }

    if let response = response {
      userInfo[AlamofirePromiseResponseKey] = response
    }

    switch result {
    case let .Success(value):
      userInfo[AlamofirePromiseValueKey] = value

    case let .Failure(data, error):
      userInfo[AlamofirePromiseErrorKey] = error

      if let data = data {
        userInfo[AlamofirePromiseDataKey] = data
      }
    }

    return NSError(domain: AlamofirePromiseErrorDomain, code: code.rawValue, userInfo: userInfo)
  }
>>>>>>> ef2e2de6
}<|MERGE_RESOLUTION|>--- conflicted
+++ resolved
@@ -11,27 +11,11 @@
 import Promissum
 
 
-<<<<<<< HEAD
 public enum AlamofirePromiseError {
-=======
-public let AlamofirePromiseRequestKey = "request"
-public let AlamofirePromiseResponseKey = "response"
-public let AlamofirePromiseValueKey = "value"
-public let AlamofirePromiseDataKey = "data"
-public let AlamofirePromiseErrorKey = "error"
-
-public enum AlamofirePromiseErrorCode : Int {
-  case UnknownError = 1
-  case HttpNotFound
-  case HttpError
   case JsonDecodeError
->>>>>>> ef2e2de6
-  case NoResponseAvailable
-  case NoDataAvailable
-  case JsonDecodeError
-  case HttpNotFound(data: AnyObject?)
-  case HttpError(status: Int, data: AnyObject?)
-  case UnknownError(error: NSError)
+  case HttpNotFound(result: Alamofire.Result<AnyObject>)
+  case HttpError(status: Int, result: Alamofire.Result<AnyObject>?)
+  case UnknownError(error: NSError, data: NSData?)
 }
 
 extension Request {
@@ -55,85 +39,25 @@
     self.responseJSON { (request, response, result) -> Void in
       if let resp = response {
         if resp.statusCode == 404 {
-<<<<<<< HEAD
-          source.reject(AlamofirePromiseError.HttpNotFound(data: data))
+          source.reject(AlamofirePromiseError.HttpNotFound(result: result))
           return
         }
 
         if resp.statusCode < 200 || resp.statusCode > 299 {
-          source.reject(AlamofirePromiseError.HttpError(status: resp.statusCode, data: data))
-=======
-          source.reject(self.makeError(.HttpNotFound, description: "HTTP 404 Not Found", request: request, response: response, result: result))
-          return
-        }
-
-        if resp.statusCode != 200 {
-          source.reject(self.makeError(.HttpError, description: "HTTP statusCode: \(resp.statusCode)", request: request, response: response, result: result))
->>>>>>> ef2e2de6
+          source.reject(AlamofirePromiseError.HttpError(status: resp.statusCode, result: result))
           return
         }
       }
 
-<<<<<<< HEAD
-      if let err = error {
-        source.reject(AlamofirePromiseError.UnknownError(error: err))
-        return
-      }
-
-      if response == nil {
-        source.reject(AlamofirePromiseError.NoResponseAvailable)
-        return
-      }
-
-      if let json : AnyObject = data {
-        source.resolve(json)
-        return
-      }
-
-      source.reject(AlamofirePromiseError.NoDataAvailable)
-=======
       switch result {
       case let .Success(value):
         source.resolve(value)
 
-      case let .Failure(_, error):
-        source.reject(error)
+      case let .Failure(data, error):
+        source.reject(AlamofirePromiseError.UnknownError(error: error, data: data))
       }
->>>>>>> ef2e2de6
     }
 
     return source.promise
   }
-<<<<<<< HEAD
-=======
-
-  private func makeError(code: AlamofirePromiseErrorCode, description: String, request: NSURLRequest?, response: NSHTTPURLResponse?, result: Alamofire.Result<AnyObject>) -> NSError {
-
-    var userInfo: [NSObject: AnyObject] = [
-      NSLocalizedDescriptionKey: description
-    ]
-
-    if let request = request {
-      userInfo[AlamofirePromiseRequestKey] = request
-    }
-
-    if let response = response {
-      userInfo[AlamofirePromiseResponseKey] = response
-    }
-
-    switch result {
-    case let .Success(value):
-      userInfo[AlamofirePromiseValueKey] = value
-
-    case let .Failure(data, error):
-      userInfo[AlamofirePromiseErrorKey] = error
-
-      if let data = data {
-        userInfo[AlamofirePromiseDataKey] = data
-      }
-    }
-
-    return NSError(domain: AlamofirePromiseErrorDomain, code: code.rawValue, userInfo: userInfo)
-  }
->>>>>>> ef2e2de6
 }