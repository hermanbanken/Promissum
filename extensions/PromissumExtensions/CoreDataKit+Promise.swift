//
//  CoreDataKit+Promise.swift
//  PromissumExtensions
//
//  Created by Mathijs Kadijk on 2014-10-27.
//  Copyright (c) 2014 Mathijs Kadijk. All rights reserved.
//

import Foundation
import CoreData
import CoreDataKit
import enum CoreDataKit.Result
import Promissum

<<<<<<< HEAD
extension Result {
  func toPromise() -> Promise<T, NSError> {
=======
extension CoreDataKit.Result {
  var promise: Promise<T> {
>>>>>>> e2f7ae86
    switch self {
    case let .Success(boxed):
      return Promise(value: boxed.value)

    case let .Failure(error):
      return Promise(error: error)
    }
  }
}

extension CDK {
  public class func performBlockOnBackgroundContextPromise(block: PerformBlock) -> Promise<CommitAction, NSError> {
    return sharedStack!.performBlockOnBackgroundContextPromise(block)
  }
}

extension CoreDataStack {
<<<<<<< HEAD
  public func performBlockOnBackgroundContextPromise(block: PerformBlock) -> Promise<CommitAction, NSError> {
    return rootContext.performBlockPromise(block)
=======
  public func performBlockOnBackgroundContextPromise(block: PerformBlock) -> Promise<CommitAction> {
    return backgroundContext.performBlockPromise(block)
>>>>>>> e2f7ae86
  }
}

extension NSManagedObjectContext {
  public func performBlockPromise(block: PerformBlock) -> Promise<CommitAction, NSError> {
    let promiseSource = PromiseSource<CommitAction, NSError>()

    performBlock(block) { result in
      dispatch_async(dispatch_get_main_queue()) {
        switch result {
        case let .Success(boxed):
          promiseSource.resolve(boxed.value)

        case let .Failure(error):
          promiseSource.reject(error)
        }
      }
    }

    return promiseSource.promise
  }
}<|MERGE_RESOLUTION|>--- conflicted
+++ resolved
@@ -12,13 +12,8 @@
 import enum CoreDataKit.Result
 import Promissum
 
-<<<<<<< HEAD
-extension Result {
-  func toPromise() -> Promise<T, NSError> {
-=======
 extension CoreDataKit.Result {
-  var promise: Promise<T> {
->>>>>>> e2f7ae86
+  var promise: Promise<T, NSError> {
     switch self {
     case let .Success(boxed):
       return Promise(value: boxed.value)
@@ -36,13 +31,8 @@
 }
 
 extension CoreDataStack {
-<<<<<<< HEAD
   public func performBlockOnBackgroundContextPromise(block: PerformBlock) -> Promise<CommitAction, NSError> {
-    return rootContext.performBlockPromise(block)
-=======
-  public func performBlockOnBackgroundContextPromise(block: PerformBlock) -> Promise<CommitAction> {
     return backgroundContext.performBlockPromise(block)
->>>>>>> e2f7ae86
   }
 }
 
