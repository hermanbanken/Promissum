--- conflicted
+++ resolved
@@ -126,13 +126,9 @@
 				E2DD5F191A54C75200A7A4BE /* MultipleErrorTests.swift */,
 				E2DD5F161A54B36300A7A4BE /* MultipleValueTests.swift */,
 				E2DD5F1B1A55822A00A7A4BE /* ResolveRejectTests.swift */,
-<<<<<<< HEAD
 				E25199101A62EB1800DA8ADC /* SideEffectOrderTests.swift */,
 				E2DD5F141A54A85C00A7A4BE /* SourceErrorTests.swift */,
-=======
-				E2DD5F141A54A85C00A7A4BE /* SourceErrorTests.swift */,
 				E2C789371A878AC200862C91 /* SourceResultTests.swift */,
->>>>>>> 0b6f38e9
 				E2DD5F121A54A6EB00A7A4BE /* SourceValueTests.swift */,
 				E21860F81A1A9BB3005B6047 /* Supporting Files */,
 				E28B56871A5DCEFE00F2D6B0 /* WhenTests.swift */,
