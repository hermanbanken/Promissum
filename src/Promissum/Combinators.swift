//
//  Combinators.swift
//  Promissum
//
//  Created by Tom Lokhorst on 2014-10-11.
//  Copyright (c) 2014 Tom Lokhorst. All rights reserved.
//

import Foundation

public func flatten<Value, Error>(promise: Promise<Promise<Value, Error>, Error>) -> Promise<Value, Error> {
  let source = PromiseSource<Value, Error>()

  promise
    .trap(source.reject)
    .then { p in
      p.trap(source.reject).then(source.resolve)
      return
    }

  return source.promise
}

public func whenBoth<A, B, Error>(promiseA: Promise<A, Error>, promiseB: Promise<B, Error>) -> Promise<(A, B), Error> {
  return promiseA.flatMap { valueA in promiseB.map { valueB in (valueA, valueB) } }
}

public func whenAll<Value, Error>(promises: [Promise<Value, Error>]) -> Promise<[Value], Error> {
  let source = PromiseSource<[Value], Error>()
  var results = promises.map { $0.value }
  var remaining = promises.count

  if remaining == 0 {
    source.resolve([])
  }
  
  for (ix, promise) in promises.enumerate() {

    promise
      .then { value in
        results[ix] = value
        remaining = remaining - 1

        if remaining == 0 {
          source.resolve(results.map { $0! })
        }
      }

    promise
      .trap { error in
        source.reject(error)
      }
  }

  return source.promise
}

public func whenEither<Value, Error>(promise1: Promise<Value, Error>, promise2: Promise<Value, Error>) -> Promise<Value, Error> {
  return whenAny([promise1, promise2])
}

public func whenAny<Value, Error>(promises: [Promise<Value, Error>]) -> Promise<Value, Error> {
  let source = PromiseSource<Value, Error>()
  var remaining = promises.count

  for promise in promises {

    promise
      .then { value in
        source.resolve(value)
      }

    promise
      .trap { error in
        remaining = remaining - 1

        if remaining == 0 {
          source.reject(error)
        }
      }
  }

  return source.promise
}

public func whenAllFinalized<Value, Error>(promises: [Promise<Value, Error>]) -> Promise<Void, NoError> {
  let source = PromiseSource<Void, NoError>()
  var remaining = promises.count

  if remaining == 0 {
    source.resolve()
  }

  for promise in promises {

    promise
      .finally {
        remaining = remaining - 1

        if remaining == 0 {
          source.resolve()
        }
      }
  }

  return source.promise
}

<<<<<<< HEAD
public func whenAnyFinalized<Value, Error>(promises: [Promise<Value, Error>]) -> Promise<Void, NoError> {
  let source = PromiseSource<Void, NoError>()
  var remaining = promises.count

=======
public func whenAnyFinalized<T>(promises: [Promise<T>]) -> Promise<Void> {
  let source = PromiseSource<Void>()

  if promises.isEmpty {
    let userInfo = [ NSLocalizedDescriptionKey: "whenAnyFinalized: empty array of promises provided" ]
    source.reject(NSError(domain: PromissumErrorDomain, code: 0, userInfo: userInfo))
  }

>>>>>>> ef2e2de6
  for promise in promises {

    promise
      .finally {
        source.resolve()
      }
  }

  return source.promise
}

extension Promise {
  public func void() -> Promise<Void, Error> {
    return self.map { _ in }
  }
}<|MERGE_RESOLUTION|>--- conflicted
+++ resolved
@@ -106,21 +106,9 @@
   return source.promise
 }
 
-<<<<<<< HEAD
 public func whenAnyFinalized<Value, Error>(promises: [Promise<Value, Error>]) -> Promise<Void, NoError> {
   let source = PromiseSource<Void, NoError>()
-  var remaining = promises.count
 
-=======
-public func whenAnyFinalized<T>(promises: [Promise<T>]) -> Promise<Void> {
-  let source = PromiseSource<Void>()
-
-  if promises.isEmpty {
-    let userInfo = [ NSLocalizedDescriptionKey: "whenAnyFinalized: empty array of promises provided" ]
-    source.reject(NSError(domain: PromissumErrorDomain, code: 0, userInfo: userInfo))
-  }
-
->>>>>>> ef2e2de6
   for promise in promises {
 
     promise
