--- conflicted
+++ resolved
@@ -27,9 +27,8 @@
 
   public func value() -> T? {
     switch state {
-    case State<T>.Resolved(let getter):
-      let val = getter()
-      return val
+    case State<T>.Resolved(let boxed):
+      return boxed.unbox
     default:
       return nil
     }
@@ -44,21 +43,19 @@
     }
   }
 
+  public func result() -> Result<T>? {
+    switch state {
+    case State<T>.Resolved(let boxed):
+      return .Value(boxed)
+    case State<T>.Rejected(let error):
+      return .Error(error)
+    default:
+      return nil
+    }
+  }
+
   public func then(handler: T -> Void) -> Promise<T> {
     addResolvedHandler(handler)
-
-    return self
-  }
-
-  public func catch(handler: NSError -> Void) -> Promise<T> {
-    addErrorHandler(handler)
-
-    return self
-  }
-
-  public func finally(handler: () -> Void) -> Promise<T> {
-    addResolvedHandler({ _ in handler() })
-    addErrorHandler({ _ in handler() })
 
     return self
   }
@@ -141,24 +138,22 @@
     return source.promise
   }
 
-<<<<<<< HEAD
-=======
-  public func catch(continuation: NSError -> Void) -> Promise<T> {
-    addErrorHandler(continuation)
-
-    return self
-  }
-
-  public func mapResult(continuation: Result<T> -> T) -> Promise<T> {
+  public func catch(handler: NSError -> Void) -> Promise<T> {
+    addErrorHandler(handler)
+
+    return self
+  }
+
+  public func mapResult(transform: Result<T> -> T) -> Promise<T> {
     let source = PromiseSource<T>()
 
     let contError: NSError -> Void = { error in
-      var transformed = continuation(Result.Error(error))
+      var transformed = transform(Result.Error(error))
       source.resolve(transformed)
     }
 
     let contValue: T -> Void = { value in
-      var transformed = continuation(Result.Value(Box(value)))
+      var transformed = transform(Result.Value(Box(value)))
       source.resolve(transformed)
     }
 
@@ -168,18 +163,18 @@
     return source.promise
   }
 
-  public func flatMapResult(continuation: Result<T> -> Promise<T>) -> Promise<T> {
+  public func flatMapResult(transform: Result<T> -> Promise<T>) -> Promise<T> {
     let source = PromiseSource<T>()
 
     let contError: NSError -> Void = { error in
-      var transformedPromise = continuation(Result.Error(error))
+      var transformedPromise = transform(Result.Error(error))
       transformedPromise
         .then(source.resolve)
         .catch(source.reject)
     }
 
     let contValue: T -> Void = { value in
-      var transformedPromise = continuation(Result.Value(Box(value)))
+      var transformedPromise = transform(Result.Value(Box(value)))
       transformedPromise
         .then(source.resolve)
         .catch(source.reject)
@@ -191,14 +186,14 @@
     return source.promise
   }
 
-  public func finallyResult(continuation: Result<T> -> Void) -> Promise<T> {
+  public func finallyResult(handler: Result<T> -> Void) -> Promise<T> {
 
     let resolvedCont: T -> Void = { val in
-      continuation(Result.Value(Box(val)))
+      handler(Result.Value(Box(val)))
     }
 
     let errorCont: NSError -> Void = { error in
-      continuation(Result.Error(error))
+      handler(Result.Error(error))
     }
 
     addResolvedHandler(resolvedCont)
@@ -207,15 +202,14 @@
     return self
   }
 
-  public func finally(continuation: () -> Void) -> Promise<T> {
-
-    addResolvedHandler({ _ in continuation() })
-    addErrorHandler({ _ in continuation() })
-
-    return self
-  }
-
->>>>>>> 0b6f38e9
+  public func finally(handler: () -> Void) -> Promise<T> {
+
+    addResolvedHandler({ _ in handler() })
+    addErrorHandler({ _ in handler() })
+
+    return self
+  }
+
   private func addResolvedHandler(handler: T -> Void) {
 
     switch state {
@@ -225,13 +219,8 @@
 
     case State<T>.Resolved(let boxed):
       // Value is already available, call handler immediately
-<<<<<<< HEAD
-      let value = getter()
+      let value = boxed.unbox
       callHandlers(value, [handler])
-=======
-      let val = boxed.unbox
-      handler(val)
->>>>>>> 0b6f38e9
 
     case State<T>.Rejected:
       break;
@@ -253,88 +242,4 @@
       break;
     }
   }
-<<<<<<< HEAD
-=======
-
-  private func executeResolvedHandlers(value: T) {
-
-    // Call all previously scheduled handlers
-    for handler in resolvedHandlers {
-      handler(value)
-    }
-
-    // Cleanup
-    resolvedHandlers = []
-    errorHandlers = []
-  }
-
-  private func executeErrorHandlers(error: NSError) {
-
-    // Call all previously scheduled handlers
-    for handler in errorHandlers {
-      handler(error)
-    }
-
-    // Cleanup
-    resolvedHandlers = []
-    errorHandlers = []
-  }
-
-  public func value() -> T? {
-    switch state {
-    case State<T>.Resolved(let boxed):
-      let val = boxed.unbox
-      return val
-    default:
-      return nil
-    }
-  }
-
-  public func error() -> NSError? {
-    switch state {
-    case State<T>.Rejected(let error):
-      return error
-    default:
-      return nil
-    }
-  }
-
-  public func result() -> Result<T>? {
-    switch state {
-    case let State<T>.Resolved(getter):
-      return Result.Value(getter)
-    case let State<T>.Rejected(error):
-      return Result.Error(error)
-    default:
-      return nil
-    }
-  }
-
-  internal func tryResolve(value: T) -> Bool {
-    switch state {
-    case State<T>.Unresolved:
-      state = State<T>.Resolved(Box(value))
-
-      executeResolvedHandlers(value)
-
-      return true
-    default:
-      return false
-    }
-  }
-
-  internal func tryReject(error: NSError) -> Bool {
-
-    switch state {
-    case State<T>.Unresolved:
-      state = State<T>.Rejected(error)
-
-      executeErrorHandlers(error)
-
-      return true
-    default:
-      return false
-    }
-  }
->>>>>>> 0b6f38e9
 }